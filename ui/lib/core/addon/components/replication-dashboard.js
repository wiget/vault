import Component from '@ember/component';
import { computed } from '@ember/object';
import { clusterStates } from 'core/helpers/cluster-states';
import layout from '../templates/components/replication-dashboard';

export default Component.extend({
  layout,
  data: null,
<<<<<<< HEAD
  dr: computed('data', function() {
    let dr = this.data.dr;
    if (!dr) {
      return false;
    }
    return dr;
  }),
  isSyncing: computed('dr', function() {
    const { state } = this.dr;
    return state && clusterStates([state]).isSyncing;
=======
  replicationDetails: null,
  isSecondary: null,
  dr: null,
  isSyncing: computed('replicationDetails', 'isSecondary', function() {
    const { state } = this.replicationDetails;
    const isSecondary = this.isSecondary;
    return isSecondary && state && clusterStates([state]).isSyncing;
  }),
  isReindexing: computed('data', function() {
    // TODO: make this a real value
    return false;
>>>>>>> c5ce3a22
  }),
});<|MERGE_RESOLUTION|>--- conflicted
+++ resolved
@@ -6,18 +6,6 @@
 export default Component.extend({
   layout,
   data: null,
-<<<<<<< HEAD
-  dr: computed('data', function() {
-    let dr = this.data.dr;
-    if (!dr) {
-      return false;
-    }
-    return dr;
-  }),
-  isSyncing: computed('dr', function() {
-    const { state } = this.dr;
-    return state && clusterStates([state]).isSyncing;
-=======
   replicationDetails: null,
   isSecondary: null,
   dr: null,
@@ -29,6 +17,5 @@
   isReindexing: computed('data', function() {
     // TODO: make this a real value
     return false;
->>>>>>> c5ce3a22
   }),
 });