--- conflicted
+++ resolved
@@ -14,19 +14,5 @@
 export default Component.extend({
   layout,
   data: null,
-<<<<<<< HEAD
-  'data-test-replication-header': true,
-  isSecondary: computed('data', function() {
-    let data = this.data;
-    let dr = this.data.dr;
-    if (!dr) {
-      return false;
-    }
-    if (dr.mode === 'secondary' && data.rm.mode == 'dr') {
-      return true;
-    }
-  }),
-=======
   isSecondary: null,
->>>>>>> c5ce3a22
 });